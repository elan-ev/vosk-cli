--- conflicted
+++ resolved
@@ -109,10 +109,7 @@
     vtt.captions.append(caption)
 
 
-<<<<<<< HEAD
 def write_webvtt_captions(result_list):
-=======
-def write_webvtt_captions(rec_results):
     '''
     Process transcription data.
 
@@ -128,7 +125,6 @@
     :return: WebVTT object containing formatted captions
     :rtype: WebVTT object
     '''
->>>>>>> b9fbbb65
     vtt = WebVTT()
     line = []
     paragraph = []
@@ -167,16 +163,11 @@
     return vtt
 
 
-<<<<<<< HEAD
 def transcribe(inputFile, outputFile, model, punc):
-=======
-def transcribe(inputFile, outputFile, model):
-    '''
-    Produce transcription.
-
+    '''
+        Produce transcription.
     Create transcription data from inputFile, process data
     and save finished transcription to outputFile.
->>>>>>> b9fbbb65
 
     :param inputFile: Path to input file
     :type inputFile: str
@@ -258,6 +249,7 @@
     print('Finished writing. Saving WebVTT file...')
     vtt.save(outputFile)
     print('WebVTT saved.')
+    # print(vtt.content)
 
 
 def main():
