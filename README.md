# vosk-cli

![GitHub Workflow Status](https://img.shields.io/github/workflow/status/elan-ev/vosk-cli/Build%20and%20publish)
![GitHub](https://img.shields.io/github/license/elan-ev/vosk-cli)
![PyPI](https://img.shields.io/pypi/v/vosk-cli)

This python package serves as an Vosk interface for Opencast. It allows to generate subtitles (WebVTT files) from Video and Audio sources via Vosk.

## Installation

### 1. Install vosk-cli
To install the [latest stable version of vosk-cli](https://pypi.org/project/vosk-cli/), run

```
pip install vosk-cli
```

Alternatively, to install the latest development version, clone this project and inside the project directory run

```
pip install .
```

### 2. Install dependencies
- FFmpeg

vosk-cli uses ffmpeg to preprocess input files. The easiest way to install ffmpeg is by using a package manager.
If you want or need to install from source, visit
[FFmpeg.org/download.html](https://ffmpeg.org/download.html) and follow the instructions for your operating system.

### 3. Download the language model

Go to [https://alphacephei.com/vosk/models](https://alphacephei.com/vosk/models) and download at least the English language model. The larger models generally yield better results.

You can unzip the folder of the language model into any directory, but it is recommended to create and use a `./models` folder in the project directory.

## Usage

Now you are able to run `vosk-cli -i <input_file_path> -o <output_file_path> -m <model_name_or_path>`.

For example, if there is a `video.mp4` file in your download folder and a model named `vosk-model-en-us-0.22` in the `./models` folder you created, you can run

<<<<<<< HEAD
Unzip the folder of the language model into `/usr/share/vosk/language/***`, and rename the folder from `***` to `eng` for example. \
The punctation checkpoint have to be at `/usr/share/vosk/language/***-punctuation` and rename `***`to `eng` for example. \
Please use 3 digit language codes for the directory name. The default and fallback language directory of vosk-cli is `eng`.
The directory name should match the workflow operation field `language-code`.

Now you are able to run `vosk-cli [-p] -i <input_file_path> -o <output_file_path> -l <3_digit_language_code>`.
=======
`vosk-cli -i ~/Downloads/video.mp4 -o text -m vosk-model-en-us-0.22`

This will create a `text.vtt` file (which contains the transcribed captions) in your current directory.
>>>>>>> b9fbbb65
<|MERGE_RESOLUTION|>--- conflicted
+++ resolved
@@ -40,15 +40,6 @@
 
 For example, if there is a `video.mp4` file in your download folder and a model named `vosk-model-en-us-0.22` in the `./models` folder you created, you can run
 
-<<<<<<< HEAD
-Unzip the folder of the language model into `/usr/share/vosk/language/***`, and rename the folder from `***` to `eng` for example. \
-The punctation checkpoint have to be at `/usr/share/vosk/language/***-punctuation` and rename `***`to `eng` for example. \
-Please use 3 digit language codes for the directory name. The default and fallback language directory of vosk-cli is `eng`.
-The directory name should match the workflow operation field `language-code`.
-
-Now you are able to run `vosk-cli [-p] -i <input_file_path> -o <output_file_path> -l <3_digit_language_code>`.
-=======
 `vosk-cli -i ~/Downloads/video.mp4 -o text -m vosk-model-en-us-0.22`
 
-This will create a `text.vtt` file (which contains the transcribed captions) in your current directory.
->>>>>>> b9fbbb65
+This will create a `text.vtt` file (which contains the transcribed captions) in your current directory.